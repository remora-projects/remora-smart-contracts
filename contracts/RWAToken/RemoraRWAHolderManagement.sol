// SPDX-License-Identifier: MIT
pragma solidity ^0.8.22;

import {IERC20} from "@openzeppelin/contracts/token/ERC20/IERC20.sol";
import {SafeCast} from "@openzeppelin/contracts/utils/math/SafeCast.sol";
import {Initializable} from "@openzeppelin/contracts-upgradeable/proxy/utils/Initializable.sol";
import {ContextUpgradeable} from "@openzeppelin/contracts-upgradeable/utils/ContextUpgradeable.sol";
import {AccessManagedUpgradeable} from "@openzeppelin/contracts-upgradeable/access/manager/AccessManagedUpgradeable.sol";
import {ERC20Upgradeable} from "@openzeppelin/contracts-upgradeable/token/ERC20/ERC20Upgradeable.sol";
import {ReentrancyGuardTransientUpgradeable} from "@openzeppelin/contracts-upgradeable/utils/ReentrancyGuardTransientUpgradeable.sol";

/// @custom:security-contact support@remora.us
/**
 * @title RemoraRWAHolderManagement
 * @notice This abstract contract facilitates payouts in stablecoins to token holders based on their balances.
 * It includes functionality for managing holders, distributing payouts, and withdrawing contract balances.
 * @dev This contract uses OpenZeppelin upgradeable utilities for modular and upgradeable design.
 */
abstract contract RemoraRWAHolderManagement is
    Initializable,
    ReentrancyGuardTransientUpgradeable,
    ContextUpgradeable,
    AccessManagedUpgradeable,
    ERC20Upgradeable
{
    /// @dev Contains token holder's data.
    struct HolderStatus {
        /// @dev The address this holder's payout should be forwarded to.
        address forwardPayoutTo;
        bool isFrozen;
        /// @dev Whether or not their payout balance has been previously calulated.
        bool isCalculated;
        /// @dev Whether or not the investor is token holder.
        bool isHolder;
        /// @dev Whether or not the holder has signed the terms and conditions.
        bool signedTC; //Must be true in order to recieve token
        /// @dev The index in which the user has been frozen.
        uint8 frozenIndex;
        uint8 lastPayoutIndexCalculated;
        /// @dev The index of the most recent entry in balance history.
        uint8 mostRecentEntry;
        /// @dev The timestamp of when the user was frozen. Used for 30 day calculation in adminTransferFrom in RemoraRWAToken.sol
        uint32 frozenTimestamp;
        /// @dev The value of the most recently calculated payout.
        uint256 calculatedPayout;
        /// @dev The addresses that are forwarding payouts to holder
        address[] forwardedPayouts;
    }

    /// @dev Contains info at the time of payout distribution
<<<<<<< HEAD
    struct PayoutInfo {
        uint128 amount;
=======
    struct payoutStruct {
        uint128 amount; //could get away with this being smaller
>>>>>>> 33eeec7b
        uint128 totalSupply;
    }

    /// @dev Contains holder's token balance and indicator of if entry is valid or not.
    struct TokenBalanceChange {
        bool isValid;
        uint256 tokenBalance;
    }

    /// @custom:storage-location erc7201:remora.storage.HolderManagement
    struct HolderManagementStorage {
        /// @dev The address of the wallet to which the contract's stablecoin balance can be withdrawn.
        address _wallet;
        /// @dev The IERC20 stablecoin used for facilitating payouts.
        IERC20 _stablecoin;
        /// @dev The fixed fee deducted from payouts, in USD, represented with 6 decimals.
        uint32 _payoutFee;
        /// @dev The current index that is yet to be paid out.
        uint8 _currentPayoutIndex;
        /// @dev mapping to a struct containing payout amounts and tokenSupply that the payout indices correlate to.
        mapping(uint256 => PayoutInfo) _payouts;
        /// @dev A mapping of token holder addresses to a struct containing holder info.
        mapping(address => HolderStatus) _holderStatus;
        /// @dev A mapping that links holder addresses to another mapping that links payout indices to TokenBalanceChange structs.
        mapping(address => mapping(uint8 => TokenBalanceChange)) _balanceHistory;
    }

    // keccak256(abi.encode(uint256(keccak256("remora.storage.HolderManagement")) - 1)) & ~bytes32(uint256(0xff))
    bytes32 private constant HolderManagementStorageLocation =
        0xd108a17532ee59ddb9baf9e5c8fe64833cf87c04e2b5867293af0a3e63efc200;

    /**
     * @notice Event emitted when the payout fee is updated.
     * @param newFee New value for the fixed payout fee.
     */
    event PayoutFeeUpdated(uint32 newFee);

    /**
     * @notice Event emitted when the stablecoin for payouts is updated.
     * @param newStablecoin Address of the ERC20 stablcoin contract.
     */
    event StablecoinChanged(address newStablecoin);

    /**
     * @notice Event emitted when a holder claims their payout.
     * @param holder The address of the holder.
     * @param amount The value of payout claimed.
     */
    event PayoutClaimed(address indexed holder, uint256 amount);

    /**
     * @notice Event emitted when payouts are distributed among token holders.
     * @param totalDistributed The total value of the payout distributed in USD stablecoin (6 decimals).
     */
    event PayoutDistributed(uint128 totalDistributed);

    /**
     * @notice Event emitted when a holder is frozen.
     * @param holder The address of the holder that has been frozen.
     */
    event HolderFrozen(address indexed holder);

    /**
     * @notice Event emitted when a holder is unfrozen.
     * @param holder The address of the holder that has been unfrozen.
     */
    event HolderUnfrozen(address indexed holder);

    /**
     * @notice Event emitted when a holder has signed the T&C
     * @param holder The address of the holder that has signed
     */
    event SignedTermsAndConditions(address indexed holder);

    /// @notice Error indicating that a holder attempted to claim payout when their available balance is zero.
    error NoPayoutToClaim(address holder);

    /// @notice Error indicating that the contract has insufficient stablecoin balance for the requested operation.
    error InsufficentStablecoinBalance();

    /// @notice Error indicating that a frozen user is restricted from the requested operation.
    error UserIsFrozen(address holder);

    /// @notice Error indicating that a user has not signed the terms and conditions.
    error TermsAndConditionsNotSigned(address holder);

    /// @notice Error indicating that a function was called with an invalid address.
    error InvalidAddress();

    /**
     * @notice Initializes the contract with the initial authority, stablecoin address, withdrawal wallet address, and fixed fee.
     * @dev Should be called during deployment or upgrade to set initial state.
     * @param _initialAuthority The address of the access manager contract.
     * @param _stablecoin The address of the stablecoin contract.
     * @param _wallet The address of the withdrawal wallet.
     * @param _payoutFee The fixed payout fee, in USD stablecoin, 6 decimals.
     */
    function __RemoraHolderManagement_init(
        address _initialAuthority,
        address _stablecoin,
        address _wallet,
        uint32 _payoutFee
    ) internal onlyInitializing {
        __AccessManaged_init(_initialAuthority);
        __ReentrancyGuardTransient_init();
        __RemoraHolderManagement_init_unchained(
            _stablecoin,
            _wallet,
            _payoutFee
        );
    }

    /**
     * @notice Sets the stablecoin, wallet, and fee value in the PayOut storage during initialization.
     * @dev Part of the initialization process.
     * @param _stablecoin The address of the stablecoin contract.
     * @param _wallet The address of the withdrawal wallet.
     * @param _payoutFee The fixed payout fee, in USD stablecoin, 6 decimals.
     */
    function __RemoraHolderManagement_init_unchained(
        address _stablecoin,
        address _wallet,
        uint32 _payoutFee
    ) internal onlyInitializing {
        HolderManagementStorage storage $ = _getHolderManagementStorage();
        $._stablecoin = IERC20(_stablecoin);
        $._wallet = _wallet;
        $._payoutFee = _payoutFee;
        $._currentPayoutIndex = 0;
    }

    /**
     * @notice Sets an address that is forwarded the holder's payout
     * @dev Main purpose is for when property tokens are held in a smart contract
     *      that shouldn't recieve rent (ex. liquidity pool)
     * @param holder The holder whose payout is being forwarded
     * @param forwardingAddress The address the payout is forwarded to
     */
    function setPayoutForwardAddress(
        address holder,
        address forwardingAddress
    ) external restricted {
        //should I add an event for this?
        HolderManagementStorage storage $ = _getHolderManagementStorage();
        payoutBalance(holder); // call so any previous rent is kept by the holder
        $._holderStatus[holder].forwardPayoutTo = forwardingAddress;
        $._holderStatus[forwardingAddress].forwardedPayouts.push(holder);
    }

    /**
     * @notice Removes rent forwarding
     * @dev Each holder only forwards to one account
     * @param holder The holder whose payouts should no longer be forwarded
     */
    function removePayoutForwardAddress(address holder) external restricted {
        HolderManagementStorage storage $ = _getHolderManagementStorage();

        HolderStatus storage holderStatus = $._holderStatus[holder];
        address forwardedAddress = holderStatus.forwardPayoutTo;
        if (forwardedAddress != address(0)) {
            payoutBalance(holder); // call so any uncalculated rent is given to forwarding address
            holderStatus.forwardPayoutTo = address(0);

            HolderStatus storage forwardedHolder = $._holderStatus[
                forwardedAddress
            ];
            uint256 len = forwardedHolder.forwardedPayouts.length;
            if (len > 1) {
                for (uint256 i = 0; i < len; ++i) {
                    if (forwardedHolder.forwardedPayouts[i] == holder) {
                        forwardedHolder.forwardedPayouts[i] = forwardedHolder
                            .forwardedPayouts[len - 1];
                        break;
                    }
                }
            }
            forwardedHolder.forwardedPayouts.pop();
        }
    }

    /**
     * @notice Used to set new value for the fixed payout fee.
     * @dev Restricted to authorized accounts
     * @param newFee The new value for the fixed payout fee, in USD, 6 decimals.
     */
    function setPayoutFee(uint32 newFee) external restricted {
        HolderManagementStorage storage $ = _getHolderManagementStorage();
        $._payoutFee = newFee;
        emit PayoutFeeUpdated(newFee);
    }

    /**
     * @notice Updates the stablecoin used for payouts.
     * @dev Restricted to authorized accounts
     * @param stablecoin The address of the new stablecoin contract.
     */
    function changeStablecoin(address stablecoin) external restricted {
        if (stablecoin == address(0)) revert InvalidAddress();
        HolderManagementStorage storage $ = _getHolderManagementStorage();
        $._stablecoin = IERC20(stablecoin);
        emit StablecoinChanged(stablecoin);
    }

    /**
     * @notice Updates the withdrawal wallet address.
     * @dev Restricted to authorized accounts
     * @param wallet The address of the new withdrawal wallet.
     */
    function changeWallet(address wallet) external restricted {
        if (wallet == address(0)) revert InvalidAddress();
        HolderManagementStorage storage $ = _getHolderManagementStorage();
        $._wallet = wallet;
    }

    /**
     * @notice Freezes a holder if they are not already frozen.
     * @dev Restricted to authorized accounts
     * @param holder The address of the token holder to be frozen.
     */
    function freezeHolder(address holder) external restricted {
        if (holder == address(0)) revert InvalidAddress();
        HolderManagementStorage storage $ = _getHolderManagementStorage();
        if (!$._holderStatus[holder].isFrozen) {
            $._holderStatus[holder].isFrozen = true;
            $._holderStatus[holder].frozenIndex = $._currentPayoutIndex;
            $._holderStatus[holder].frozenTimestamp = SafeCast.toUint32(
                block.timestamp
            );
            emit HolderFrozen(holder);
        }
    }

    /**
     * @notice Unfreezes a token holder and their payout balance.
     * @dev Restricted to authorized accounts
     * @param holder The address of the token holder to be unfrozen.
     */
    function unFreezeHolder(address holder) external restricted {
        if (holder == address(0)) revert InvalidAddress();
        HolderManagementStorage storage $ = _getHolderManagementStorage();
        if ($._holderStatus[holder].isFrozen) {
            $._holderStatus[holder].isFrozen = false;
            emit HolderUnfrozen(holder);
        }
    }

    /**
     * @notice Used when holder has signed token terms and conditions
     * @param holder The address of the holder
     */
    function signTC(address holder) external restricted {
        if (holder == address(0)) revert InvalidAddress();
        HolderManagementStorage storage $ = _getHolderManagementStorage();
        if (!$._holderStatus[holder].signedTC) {
            $._holderStatus[holder].signedTC = true;
            emit SignedTermsAndConditions(holder);
        }
    }

    /**
     * @notice Distributes payouts to users for current index.
     * @dev Restricted to authorized accounts
     * @param payoutAmount The value to distribute among token holders. In stablecoin USD, 6 decimals.
     */
    function distributePayout(uint128 payoutAmount) external restricted {
        HolderManagementStorage storage $ = _getHolderManagementStorage();
        $._payouts[$._currentPayoutIndex++] = PayoutInfo({
            amount: payoutAmount,
            totalSupply: SafeCast.toUint128(totalSupply())
        });
        emit PayoutDistributed(payoutAmount);
    }

    /**
     * @notice Allows a holder to claim their payouts.
     * @dev Deducts the fee and transfers the payout via stablecoin or an alternative mechanism.
     * Internal function, to be called within an external wrapper.
     * Function calling it needs reentrancy guard.
     * @param holder The address of the holder attempting to claim payout.
     * @param useStablecoin A value indicating whether to use stablecoin for the payout.
     * @param useCustomFee A value indiciating whetehr to use a custom fee or not.
     * @param feeValue The custom fee value to use if useCustomFee is true.
     */
    function _claimPayout(
        address holder,
        bool useStablecoin,
        bool useCustomFee,
        uint256 feeValue
    ) internal {
        HolderManagementStorage storage $ = _getHolderManagementStorage();
        uint256 payoutAmount = payoutBalance(holder);

        if (payoutAmount == 0) revert NoPayoutToClaim(holder);

        HolderStatus storage holderStatus = $._holderStatus[holder];
        if (balanceOf(holder) == 0) {
            // if user is not a holder after claiming payout, delete their data
            //unless they are frozen
            bool signed = (holderStatus.isFrozen)
                ? false
                : holderStatus.signedTC;
            delete $._holderStatus[holder];
            holderStatus.signedTC = signed;
        } else {
            // else, update their data reflecting the recent claim
            holderStatus.lastPayoutIndexCalculated = holderStatus.isFrozen
                ? holderStatus.frozenIndex
                : $._currentPayoutIndex;
            holderStatus.isCalculated = false;
            holderStatus.calculatedPayout = 0;
        }

        //update the fee depending on the inputs
        payoutAmount -= useCustomFee ? feeValue : $._payoutFee;

        if (useStablecoin) {
            //If the user decides to be paid out in the stable coin
            IERC20 stablecoin = $._stablecoin;
            uint256 stablecoinBalance = stablecoin.balanceOf(address(this));

            if (payoutAmount > stablecoinBalance) {
                revert InsufficentStablecoinBalance();
            }

            stablecoin.transfer(holder, payoutAmount);
        }

        emit PayoutClaimed(holder, payoutAmount);
    }

    /**
     * @notice Withdraws from the stablecoin balance of the contract to the withdrawal wallet.
     * @param claimAll A boolean value indicating whether or not to claim full balance of the contract.
     * @param value The amount to claim from the contract balance if claimAll is false.
     */
    function withdraw(
        bool claimAll,
        uint256 value
    ) external restricted nonReentrant {
        HolderManagementStorage storage $ = _getHolderManagementStorage();
        IERC20 stablecoin = $._stablecoin;
        uint256 stablecoinBalance = stablecoin.balanceOf(address(this));
        uint256 valueToClaim = claimAll ? stablecoinBalance : value;

        if (valueToClaim > stablecoinBalance) {
            revert InsufficentStablecoinBalance();
        }

        stablecoin.transfer($._wallet, valueToClaim);
    }

    /**
     * @notice Returns frozen status of a token holder.
     * @param holder The address of the token holder.
     */
    function isHolderFrozen(address holder) public view returns (bool) {
        HolderManagementStorage storage $ = _getHolderManagementStorage();
        return $._holderStatus[holder].isFrozen;
    }

    /**
     * @notice Returns signed status of an address
     * @param holder The address to check status of.
     */
    function hasSignedTC(address holder) public view returns (bool) {
        HolderManagementStorage storage $ = _getHolderManagementStorage();
        return $._holderStatus[holder].signedTC;
    }

    /**
     * @notice Retrieves the payout balance of a specified holder.
     * @param holder The address of the holder.
     */
    function payoutBalance(address holder) public returns (uint256) {
        HolderManagementStorage storage $ = _getHolderManagementStorage();
        HolderStatus memory rHolderStatus = $._holderStatus[holder];
        uint8 currentPayoutIndex = $._currentPayoutIndex;

        if (
            (!rHolderStatus.isHolder) || //non-holder calling the function
            (rHolderStatus.isFrozen && rHolderStatus.frozenIndex == 0) || //user has been frozen from the start, thus no payout
            rHolderStatus.lastPayoutIndexCalculated == currentPayoutIndex // user has already been paid out up to current payout index
        ) return 0;

        if (
            // User has a previously calculated value to return
            rHolderStatus.isCalculated &&
            rHolderStatus.lastPayoutIndexCalculated == currentPayoutIndex - 1
        ) return rHolderStatus.calculatedPayout;

        //runs payoutBalance on the addresses that are forwarding payouts to this address
        for (uint256 i = 0; i < rHolderStatus.forwardedPayouts.length; ++i) {
            payoutBalance(rHolderStatus.forwardedPayouts[i]);
        }

        uint256 payoutAmount;
        uint8 payRangeStart = rHolderStatus.isFrozen
            ? rHolderStatus.frozenIndex - 1
            : currentPayoutIndex - 1;
        uint8 payRangeEnd = rHolderStatus.isCalculated
            ? rHolderStatus.lastPayoutIndexCalculated + 1
            : rHolderStatus.lastPayoutIndexCalculated;

        uint8 balanceHistoryIndex = rHolderStatus.mostRecentEntry;
        TokenBalanceChange memory curEntry = $._balanceHistory[holder][
            balanceHistoryIndex
        ];
        for (uint256 i = payRangeStart; i >= payRangeEnd; --i) {
            // iterates through the payout mapping from payRangeStart down to the payRangeEnd
            while (
                // ensures the current balance history entry is the correct one and is valid
                balanceHistoryIndex > 0 &&
                (!curEntry.isValid || balanceHistoryIndex > i)
            ) curEntry = $._balanceHistory[holder][--balanceHistoryIndex];

            PayoutInfo memory pInfo = $._payouts[i];
            payoutAmount +=
                (curEntry.tokenBalance * pInfo.amount) /
                pInfo.totalSupply;
            if (i == 0) break; // to prevent potential overflow
        }

        //update values
        HolderStatus storage holderStatus = $._holderStatus[holder];
        holderStatus.isCalculated = true;
        holderStatus.lastPayoutIndexCalculated = payRangeStart;

        //add current payout to calculated payout, or forward it to specified address
        address payoutForwardAddr = holderStatus.forwardPayoutTo;
        if (payoutForwardAddr == address(0)) {
            holderStatus.calculatedPayout += payoutAmount;
        } else {
            $._holderStatus[payoutForwardAddr].calculatedPayout += payoutAmount;
        }
        return holderStatus.calculatedPayout;
    }

    /**
     * @notice Updates the holders data upon token balance update.
     * @dev Internal function to dynamically maintain the holders.
     * @param from The address of the holder sending the tokens.
     * @param to The address of the holder recieving the tokens.
     */
    function _updateHolders(address from, address to) internal {
        HolderManagementStorage storage $ = _getHolderManagementStorage();
        uint8 payoutIndex = $._currentPayoutIndex;

        if (to != address(0)) {
            // add/update holder
            uint256 toBalance = balanceOf(to);
            HolderStatus storage tHolderStatus = $._holderStatus[to];
            if (!tHolderStatus.isHolder) {
                tHolderStatus.isHolder = true;
                tHolderStatus.lastPayoutIndexCalculated = payoutIndex;
            }
            TokenBalanceChange storage currentIndexEntry = $._balanceHistory[
                to
            ][payoutIndex];
            if (currentIndexEntry.isValid) {
                // if the holder already has an entry for this payoutIndex, update it
                currentIndexEntry.tokenBalance = toBalance;
            } else {
                // else update status data and create new entry
                tHolderStatus.mostRecentEntry = payoutIndex;
                $._balanceHistory[to][payoutIndex] = TokenBalanceChange({
                    isValid: true,
                    tokenBalance: toBalance
                });
            }
        }

        if (from != address(0)) {
            // remove/update holder
            uint256 fromBalance = balanceOf(from);
            HolderStatus storage fromHolderStatus = $._holderStatus[from];
            if (fromBalance == 0 && payoutBalance(from) == 0) {
                //saving old value in case sent tokens with adminTransferFrom without checkTC
                //unless they are frozen
                bool signed = (fromHolderStatus.isFrozen)
                    ? false
                    : fromHolderStatus.signedTC;
                delete $._holderStatus[from];
                fromHolderStatus.signedTC = signed;
                return;
            }
            if (fromHolderStatus.mostRecentEntry == payoutIndex) {
                // user already has an entry at the current payout index
                $._balanceHistory[from][payoutIndex].tokenBalance = fromBalance;
            } else {
                // else, create new entry
                fromHolderStatus.mostRecentEntry = payoutIndex;
                $._balanceHistory[from][payoutIndex] = TokenBalanceChange({
                    isValid: true,
                    tokenBalance: fromBalance
                });
            }
        }
    }

    /**
     * @dev Internal function to retrieve the PayOut storage struct.
     * @return $ The storage reference for PayOutStorage.
     */
    function _getHolderManagementStorage()
        internal
        pure
        returns (HolderManagementStorage storage $)
    {
        assembly {
            $.slot := HolderManagementStorageLocation
        }
    }
}<|MERGE_RESOLUTION|>--- conflicted
+++ resolved
@@ -48,13 +48,8 @@
     }
 
     /// @dev Contains info at the time of payout distribution
-<<<<<<< HEAD
     struct PayoutInfo {
-        uint128 amount;
-=======
-    struct payoutStruct {
         uint128 amount; //could get away with this being smaller
->>>>>>> 33eeec7b
         uint128 totalSupply;
     }
 
